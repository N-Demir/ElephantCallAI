from torch.utils.data.sampler import SubsetRandomSampler
import numpy as np
import torch
import torch.nn as nn
from torch import optim
from torch.autograd import Variable
import matplotlib.pyplot as plt
from sklearn.model_selection import train_test_split
from sklearn.preprocessing import MinMaxScaler
from sklearn.metrics import precision_recall_curve, f1_score, precision_recall_fscore_support
from data import get_loader, ElephantDatasetFull
from torchsummary import summary
import time
from tensorboardX import SummaryWriter
import sys
import copy
import matplotlib.pyplot as plt
from matplotlib.figure import Figure
import matplotlib.cm
import matplotlib
from matplotlib.backends.backend_agg import FigureCanvasAgg as FigureCanvas
import matplotlib.ticker as plticker
import matplotlib.patches as patches
from mpl_toolkits.axes_grid1 import make_axes_locatable, axes_size
import parameters
from model import num_correct
from model import Model0, Model1, Model2, Model3, Model4, Model5, Model6, Model7, Model8, Model9, Model10, Model11, Model14, Model16, Model17
from process_rawdata_new import generate_labels
from visualization import visualize, visualize_predictions
from scipy.io import wavfile
import math
from matplotlib import mlab as ml
import parameters
import sklearn
from scipy.ndimage import gaussian_filter1d
import csv
import os
import argparse

parser = argparse.ArgumentParser()
parser.add_argument('--preds_path', type=str, dest='predictions_path', default='../Predictions',
    help = 'Path to the folder where we output the full test predictions')

parser.add_argument('--test_files', type=str, default='../elephant_dataset/Test/Neg_Samples_x1/files.txt')
# For quatro
#parser.add_argument('--test_files', type=str, default='../elephant_dataset/Test/files.txt')

parser.add_argument('--spect_path', type=str, default="../elephant_dataset/New_Data/Spectrograms", 
    help='Path to the processed spectrogram files')
# For quatro
#parser.add_argument('--spect_path', type=str, default="/home/data/elephants/rawdata/Spectrograms/", 
#    help='Path to the processed spectrogram files')

parser.add_argument('--make_full_preds', action='store_true', 
    help = 'Generate predictions for the full test spectrograms')
parser.add_argument('--full_stats', action='store_true',
    help = 'Compute statistics on the full test spectrograms')
parser.add_argument('--pred_calls', action='store_true', 
    help = 'Generate the predicted (start, end) calls for test spectrograms')
parser.add_argument('--pr_curve', type=int, default=0,
    help='If != 0 then generate a pr_curve with that many sampled threshold points')
parser.add_argument('--overlaps', type=float, nargs='+', default=[.1], 
    help='A list of overlaps that we want to consider for the PR tradeoff curve')
<<<<<<< HEAD
parser.add_argument('--visualize', action='store_true',
    help='Visualize full spectrogram results')
=======
>>>>>>> 148d4a29

parser.add_argument('--model', type=str, default='16',
    help = 'ID of the model to test on') # Now is path
parser.add_argument('--model_id', type=str, default='17')


'''
Example runs

# Make predictions for model 17
python eval.py --test_files ../elephant_dataset/Test_nouab/Neg_Samples_x4/files.txt --spect_path /home/data/elephants/rawdata/Spectrograms/nouabale\ ele\ general\ test\ sounds/ --model_id 17 --make_full_pred


'''


'''
Example runs

# Make predictions for model 17
python eval.py --test_files ../elephant_dataset/Test_nouab/Neg_Samples_x4/files.txt --spect_path /home/data/elephants/rawdata/Spectrograms/nouabale\ ele\ general\ test\ sounds/ --model_id 17 --make_full_pred


'''


TEST = True

# We are using parameters device now!!!!!
device = torch.device('cuda:0' if torch.cuda.is_available() else 'cpu')
THRESHOLD = 0.5
predictions_path = '../Predictions'
spectrogram_path = '../elephant_dataset/New_Data/Spectrograms'

def loadModel(model_path):
    #model = torch.load(parameters.MODEL_SAVE_PATH + parameters.DATASET + '_model_' + model_path + ".pt", map_location=parameters.device)
    model = torch.load(model_path, map_location=parameters.device)
    print (model)
    return model

  
def call_recall(dloader, model):
    """
        Metric:
        Calculates of the true calls how many do we find
        at least to some degree, for example a percantage
        of the call is identified
    """

    total_calls = 0
    total_labeled = 0
    for inputs, labels in dloader:
        inputs = inputs.float()
        labels = labels.float()

        inputs, labels = Variable(inputs.to(device)), Variable(labels.to(device))
        # Forward pass
        outputs = model(inputs) # Shape - (batch_size, seq_len, 1)
        # Compute the sigmoid over our outputs
        compressed_out = outputs.squeeze()
        sig = nn.Sigmoid()
        predictions = sig(compressed_out)
        binary_preds = np.where(predictions > THRESHOLD, 1, 0)

        # Travesere the batch
        for i in range(len(inputs)):
            example = binary_preds[i]
            labeling = labels[i]

            num_matched = 0

            #for j in range(len(example)):


def call_identification(dloader, model):
    """
        Metric:
        Calculates accuracy based on how many elephant calls
        we correctly predict some frames of (i.e. identify part of).
        This metric should give a bit of a sense of how well the 
        model (lstm) is picking up on the fact that we have seen 
        an elephant call, ignoring the constraint that we have 
        to correctly label all of the call. 
    """  
    # Specifically:
    # Of all the calls that we predicted as a string of 1's
    # how many fall in an elephant call. Obviously if predict 
    # all ones we get 100%, but that is not our original objective
    # function so it should be interesting to look into this.
    total_labeled = 0
    in_calls = 0

    for inputs, labels in dloader:
        inputs = inputs.float()
        labels = labels.float()

        inputs, labels = Variable(inputs.to(device)), Variable(labels.to(device))
        # Forward pass
        outputs = model(inputs) # Shape - (batch_size, seq_len, 1)
        # Compute the sigmoid over our outputs
        compressed_out = outputs.squeeze()
        sig = nn.Sigmoid()
        predictions = sig(compressed_out)
        binary_preds = np.where(predictions > THRESHOLD, 1, 0)

        # Traverse the predictions vector for each data example
        # to see how many predictions overalap a true call
        for i in range(len(inputs)):
            example = binary_preds[i]
            labeling = labels[i]

            # Keeps track of whether we have already
            # overlapped a call for the given prediction
            matched = False
            predictLen = 0
            inPredict = False
            MIN_LENGTH = 3
            # Must predict for at least X time frames
            for j in range(example.shape[0]):
                if predictLen > MIN_LENGTH:
                    if not inPredict:
                        total_labeled += 1
                        inPredict = True

                    # Also check if we have matched
                    if matched:
                        in_calls += 1

                if example[j] == 1:
                    predictLen += 1
                    #inPredict = True
                    #total_labeled += 1
                elif example[j] == 0:
                    inPredict = False
                    matched = False

                # Check if we hit an elephant call
                # and we haven't hit one already. 
                # We do this to avoid double counting
                if inPredict > 0 and labeling[j] == 1 and not matched:
                    #in_calls += 1
                    matched = True


    call_identification_acc = float(in_calls) / float(total_labeled)
    print (call_identification_acc)


def trigger_word_accuracy(output, truth):
    num_triggered = 0
    num_calls = 0
    i = 0
    while i < len(truth):
        if truth[i] == 1:
            num_calls += 1
            call_detected_flag = False
            while i < len(truth) and truth[i] == 1:
                if not call_detected_flag:
                    if output[i] == 1:
                        call_detected_flag = True
                        num_triggered += 1
                i += 1
        i += 1
    if num_calls == 0:
        return 0.0
    return num_triggered / num_calls

def visual_time_series(spectrum, predicts, labels):
    # Do the timeseries with the most calls
    most_index = 0
    number_most = 0
    for i in range(20):
        num_calls = 0
        inCall = False
        for j in range(spectrum.shape[1]):
            if not inCall and labels[i, j] == 1:
                inCall = True
                num_calls += 1
            if labels[i, j] == 0:
                inCall = False

        if num_calls > number_most:
            most_index = i
            number_most = num_calls

    print (number_most)
    # Just visualize one time series
    spect = spectrum[most_index].detach().numpy()
    label = labels[most_index].detach().numpy()
    predict = torch.sigmoid(predicts[most_index]).detach().numpy()

    # get num chunks
    num_chunks = int(spect.shape[0] / 64)
    for j in range(num_chunks):
        chunk_start = j * 64
        chunk = spect[chunk_start: chunk_start + 64, :]
        lab = label[chunk_start: chunk_start + 64]
        pred = predict[chunk_start: chunk_start + 64]

        fig, (ax1, ax2, ax3) = plt.subplots(3,1)
        # new_features = np.flipud(10*np.log10(features).T)
        new_features = np.flipud(chunk.T)
        min_dbfs = new_features.flatten().mean()
        max_dbfs = new_features.flatten().mean()
        min_dbfs = np.maximum(new_features.flatten().min(),min_dbfs-2*new_features.flatten().std())
        max_dbfs = np.minimum(new_features.flatten().max(),max_dbfs+6*new_features.flatten().std())
        ax1.imshow(np.flipud(new_features), cmap="magma_r", vmin=min_dbfs, vmax=max_dbfs, interpolation='none', origin="lower", aspect="auto")
        ax2.plot(np.arange(pred.shape[0]), pred)
        # Plot the threshold
        ax2.axhline(y=THRESHOLD, color='r', linestyle='-')
        ax2.set_ylim([0,1])
        ax3.plot(np.arange(lab.shape[0]), lab)
        ax3.set_ylim([0, 1])
        mngr = plt.get_current_fig_manager()
        geom = mngr.window.geometry()
        #x,y,dx,dy = geom.getRect()
        #mngr.window.Position((400, 500))
        mngr.window.wm_geometry("+400+250")
        #plt.draw()
        #plt.pause(0.001)
        #plt.clf()
        plt.show()

def visual_full_test(spectrogram, predictions, labels, chunk_size=256):
    # get num chunks
    num_chunks = int(spectrogram.shape[0] / chunk_size)
    for j in range(num_chunks):
        chunk_start = j * chunk_size
        chunk = spectrogram[chunk_start: chunk_start + chunk_size, :]
        lab = labels[chunk_start: chunk_start + chunk_size]
        pred = predictions[chunk_start: chunk_start + chunk_size]

        fig, (ax1, ax2, ax3) = plt.subplots(3,1)
        new_features = chunk.T
        min_dbfs = new_features.flatten().mean()
        max_dbfs = new_features.flatten().mean()
        min_dbfs = np.maximum(new_features.flatten().min(),min_dbfs-2*new_features.flatten().std())
        max_dbfs = np.minimum(new_features.flatten().max(),max_dbfs+6*new_features.flatten().std())
        ax1.imshow(new_features, cmap="magma_r", vmin=min_dbfs, vmax=max_dbfs, interpolation='none', origin="lower", aspect="auto")
        ax2.plot(np.arange(pred.shape[0]), pred)
        # Plot the threshold
        ax2.axhline(y=THRESHOLD, color='r', linestyle='-')
        ax2.set_ylim([0,1])
        ax3.plot(np.arange(lab.shape[0]), lab)
        ax3.set_ylim([0, 1])
        mngr = plt.get_current_fig_manager()
        geom = mngr.window.geometry()
        mngr.window.wm_geometry("+400+250")
        plt.show()

def visual_full_recall(spectrogram, predictions, labels, binary_preds, chunk_size=256):
    """
        Step through the ground truth labels and visualize
        the models predictions around these calls
    """
    search = 0
    while True:
        begin = search
        # Look for the start of a predicted calls
        while begin < spectrogram.shape[0] and labels[begin] == 0:
            begin += 1

        if begin >= spectrogram.shape[0]:
            break

        end = begin + 1
        # Look for the end of the call
        while end < spectrogram.shape[0] and labels[end] == 1:
            end += 1

        call_length = end - begin

        if (call_length > chunk_size):
            visualize(spectrogram[begin: end], predictions[begin: end] ,labels[begin:end])
        else:
            # Let us position the call in the middle
            padding = (chunk_size - call_length) // 2
            window_start = max(begin - padding, 0)
            window_end = min(end + padding, spectrogram.shape[0])
            visualize(spectrogram[window_start: window_end], predictions[window_start: window_end], 
                labels[window_start: window_end], binary_preds[window_start: window_end], vert_lines=(begin - window_start, end - window_start))

        search = end + 1


def pcr(dloader, model, visualize=False):
    """
        Generate Precision Recall Plot as well as print the F1 score for 
        each binary class
    """
    predVals = np.ones(1)
    labelVals = np.ones(1)
    
    for inputs, labels in dloader:
        inputs = inputs.float()
        labels = labels.float()
        #print (inputs.shape)

        inputs, labels = Variable(inputs.to(device)), Variable(labels.to(device))

        # Forward pass
        outputs = model(inputs) # Shape - (batch_size, seq_len, 1)
        # Try to visualize
        if visualize:
            visual_time_series(inputs, outputs, labels)
        # Compress to 
        # Shape - (batch_size * seq_length)
        # Compute the sigmoid over our outputs
        compressed_out = outputs.view(-1, 1)
        compressed_out = compressed_out.squeeze()
        sig = nn.Sigmoid()
        predictions = sig(compressed_out)
        compressed_labels = labels.view(-1, 1)
        compressed_labels = compressed_labels.squeeze()

        predVals = np.concatenate((predVals, predictions.detach().numpy()))
        labelVals = np.concatenate((labelVals, compressed_labels.detach().numpy()))
        
    predVals = predVals[1:]
    labelVals = labelVals[1:]

    precision, recall, thresholds = precision_recall_curve(labelVals, predVals)
    plt.plot(precision,recall)
    plt.show()

    # Compute F1-score
    # Make predictions based on threshold
    binary_preds = np.where(predVals > THRESHOLD, 1, 0)
    f1 = f1_score(labelVals, binary_preds, labels=[0, 1], average=None)  
    print ("F1 score label 0 (no call): ", f1[0])
    print ("F1 score label 1 (call): ", f1[1])

    precision, recall, fbeta, _ = precision_recall_fscore_support(labelVals, binary_preds, labels=[0,1], average=None)
    print ("Precision label 0 (no call): ", precision[0])
    print ("Precision label 1 (call): ", precision[1])
    print ("Recall label 0 (no call): ", recall[0])
    print ("Recall label 1 (call): ", recall[1])

    # Calculate Accuracy
    correct = (binary_preds == labelVals).sum()
    accuracy = float(correct) / binary_preds.shape[0]
    #np.save('precision_Rnn.npy',precision)
    #np.save('recall_Rnn.npy',recall)

    print("Trigger word detection recall was {:4f}".format(trigger_word_accuracy(binary_preds, labelVals)))
    print("Trigger word detection precision was {:4f}".format(trigger_word_accuracy(labelVals, binary_preds)))
    print("Those two should be different overall. Problem if they're the same (?)")



##############################################################################
### Full Time series evaluation assuming we have access to the spectrogram ###
##############################################################################

def test_overlap(s1, e1, s2, e2, threshold=0.1, is_truth=False):
    """
        Test is the source call defined by [s1: e1 + 1] 
        overlaps (if is_truth = False) or is overlaped
        (if is_truth = True) by the call defined by
        [s2: e2 + 1] with given threshold.
    """
    print ("Checking overlap of s1 = {}, e1 = {}".format(s1, e1))
    print ("and s2 = {}, e2 = {}".format(s2, e2))
    len_source = e1 - s1 + 1
    print ("Len Test Call: {}".format(len_source))
    test_call_length = e2 - s2 + 1
    print ("Len Compare Call: {}".format(test_call_length))
    # Overlap check
    if s2 < s1: # Test call starts before the source call
        # The call is larger than our source call
        if e2 > e1:
            if is_truth:
                return True
            # The call we are comparing to is larger then the source 
            # call, but we must make sure that the source covers at least
            # overlap xs this call. Kind of edge case should watch this
            elif len_source >= max(threshold * test_call_length, 1): 
                print ('Prediction = portion of GT')
                return True
            else:
                # NOTE this is an edge case and should be considered. We probably out of consistancy should not
                # Include this as a good predction because it is too small!
                print ("Prediction = Smaller than threshold portion of GT") 
                return True
        else:
            overlap = e2 - s1 + 1
            print ("Test call starts before source call")
            if is_truth and overlap >= max(threshold * len_source, 1): # Overlap x% of ourself
                return True
            elif not is_truth and overlap >= max(threshold * test_call_length, 1): # Overlap x% of found call
                return True
    elif e2 > e1: # Call ends after the source call
        overlap = e1 - s2 + 1
        print ('Test call ends after source')
        if is_truth and overlap >= max(threshold * len_source, 1): # Overlap x% of ourself
            return True
        elif not is_truth and overlap >= max(threshold * test_call_length, 1): # Overlap x% of found call
            return True
    else: # We are completely in the call
        print ('Test call completely in source call')
        if not is_truth:
            return True
        elif test_call_length >= max(threshold * len_source, 1):
            return True

    return False

def call_prec_recall(test, compare, threshold=0.1, is_truth=False, spectrogram=None, preds=None, gt_labels=None):
    """
        Adapted from Peter's paper.
        Given calls defined by their start and end time (in sorted order by occurence)
        we want to compute the "precision" and "recall." If is_truth = False then 
        we are comparing the predicted elephant calls from the detector to the ground
        truth elephant calls ==> (True Pos. and False Pos.). If is_truth = True then we
        are comparing the ground truth to the predictions and looking for ==>
        (True Pos. and False Neg.).

        1) is_truth = True: try to find a call in compare that overlaps (by at least prop. threshold) for
        each call in test

        2) is_truth = False: for a call in test, try to find a call in compare that it
        overlaps (by at least prop. threshold).

        Note 2) if threshold = 0 then we just want any amount of threshold
    """
    index_compare = 0
    true_events = []
    false_events = []
    for call in test:
        # Loop through the calls compare checking if the start is before 
        # our end
        start = call[0]
        end = call[1]
        length = call[2]

        # Rewind index_compare. Although this leads
        # to potentially extra computation, it is necessary
        # to avoid issues with overlapping calls, etc.
        # Can occur if on call overlaps two calls
        # or if we have overlapping calls
        # We basically want to consider all the calls
        # that could possibly overlap us.
        while index_compare > 0:
            # Back it up if we are past the end
            if (index_compare >= len(compare)):
                index_compare -= 1
                continue

            compare_call = compare[index_compare]
            compare_start = compare_call[0]
            compare_end = compare_call[1]

            # May have gone to far so back up
            if (compare_end > start):
                index_compare -= 1
            else:
                break

        found = False
        while index_compare < len(compare):
            # Get the call we are on to compare
            compare_call = compare[index_compare]
            compare_start = compare_call[0]
            compare_end = compare_call[1]
            compare_len = compare_call[2]

            # Call ends before 
            if compare_end < start:
                index_compare += 1
                continue

            # Call start after. Thus
            # all further calls end after. 
            if compare_start > end:
                break

            # If we are here then we know
            # compare_end >= start and compare_start <= end
            # so the calls overlap.
            if test_overlap(start, end, compare_start, compare_end, threshold, is_truth):
                found = True
                break

            # Let us think about tricky case with overlapping calls!
            # May need to rewind!
            index_compare += 1


        if found:
            true_events.append(call)
        else:
            false_events.append(call)
            #visualize_predictions([call], spectrogram, preds, gt_labels, label="False Pos")

    return true_events, false_events


def process_ground_truth(label_path, in_seconds=False, samplerate=8000, NFFT=4096., hop=800.): # Was 3208, 641
    """
        Given ground truth call data for a given day / spectrogram, 
        generate a list of elephant calls as (start, end, duration).

        If in_seconds = True we leave the values in seconds

        Otherwise convert to the corresponding spectrogram "slice"
    """
    labelFile = csv.DictReader(open(label_path,'rt'), delimiter='\t')
    calls = []

    for row in labelFile:
        # Use the file offset to determine the start of the call
        start_time = float(row['File Offset (s)'])
        call_length = float(row['End Time (s)']) - float(row['Begin Time (s)'])
        end_time = start_time + call_length
        
        if in_seconds:
            calls.append((start_time, end_time, call_length))
        else: 
            # Figure out which spectrogram slices we are on
            # to get columns that we want to span with the given
            # slice. This math transforms .wav indeces to spectrogram
            # indices
            start_spec = max(math.ceil((start_time * samplerate - NFFT / 2.) / hop), 0)
            end_spec = min(math.ceil((end_time * samplerate - NFFT / 2.) / hop), labelMatrix.shape[0])
            len_spec = end_spec - start_spec 
            calls.append((start_spec, end_spec, len_spec))

    return calls


def find_elephant_calls(binary_preds, min_length=10, in_seconds=False, samplerate=8000., NFFT=4096., hop=800.): # Was 3208, 641
    """
        Given a binary predictions vector, we now want
        to step through and locate all of the elephant
        calls. For each continuous stream of 1s, we define
        a found call by the start and end frame within 
        the spectrogram (if in_seconds = False), otherwise
        we convert to the true start and end time of the call
        from begin time 0.

        If min_length != 0, then we only keep calls of
        a given length. Note that min_length is in FRAMES!!

        Note: some reference frame lengths.
        - 20 frames = 2.4 seconds 
        - 15 frames = 1.9 seconds
        - 10 frames = 1.4 seconds
    """
    calls = []
    processed_preds = binary_preds.copy()
    search = 0
    while True:
        begin = search
        # Look for the start of a predicted calls
        while begin < binary_preds.shape[0] and binary_preds[begin] == 0:
            begin += 1

        if begin >= binary_preds.shape[0]:
            break

        end = begin + 1
        # Look for the end of the call
        while end < binary_preds.shape[0] and binary_preds[end] == 1:
            end += 1

        call_length = end - begin

        # Found a predicted call!
        if (call_length >= min_length):
            if not in_seconds:
                # Note we subtract -1 to get the last frame 
                # that has the actual call
                calls.append((begin, end - 1, call_length))
            else:
                # Frame k is centered around second
                # (NFFT / sr / 2) + (k) * (hop / sr)
                # Meaning the first time it captures is (k) * (hop / sr)
                # Remember we zero index!
                begin_s = (begin) * (hop / samplerate) #(NFFT / samplerate / 2.) + 
                # Here we subtract 1 because end goes one past last column
                # And the last time it captures is (k) * (hop / sr) + NFFT / sr
                end_s = (end - 1) * (hop / samplerate) + (NFFT / samplerate)
                # k frames spans ==> (NFFT / sr) + (k-1) * (hop / sr) seconds
                call_length_s = (NFFT / samplerate) + (call_length - 1) * (hop / samplerate)

                calls.append((begin_s, end_s, call_length_s))
        else: # zero out the too short predictions
            processed_preds[begin:end] = 0

        search = end + 1

    return calls, processed_preds


def get_binary_predictions(predictions, threshold=0.5, smooth=True, sigma=1):
    """
        Generate the binary 0/1 predictions and output the 
        predictions vector used to do so. Note this is only important
        when we smooth the predictions vector.
    """
    if (smooth):
        predictions = gaussian_filter1d(predictions, sigma)

    binary_preds = np.where(predictions > threshold, 1, 0)

    return binary_preds, predictions


def predict_spec_full(spectrogram, model):
    """
        Generate the frame level predictions for a full spectrogram.
        Here we assume that the model does not use convolutions across
        the time dimension and thus can be simply run over the entire
        audio sequence with lstm model. 

        Return:
        Sigmoid predictions for each timestep of the spectrogram 

        Note: Even a convolutional model could be run over the entire
        sequence, if the convolutions are only used to create feature
        representations of the spectrogram before running an LSTM model
        over these representations; however, for this case, because we
        cannot run "on the edge" or "real-time" (i.e. one spectrogram
        frame at a time) we likely want to do a sliding window model
    """
    # By default the spectrogram has the time axis second
    spectrogram = torch.from_numpy(spectrogram).float()
    # Add a batch dim for the model!
    spectrogram = torch.unsqueeze(spectrogram, 0) # Shape - (1, time, freq)
    print (spectrogram.shape)

    spectrogram = Variable(spectrogram.to(parameters.device))

    outputs = model(spectrogram) # Shape - (1, seq_len, 1)
    compressed_out = outputs.view(-1, 1)
    compressed_out = outputs.squeeze()

    sig = nn.Sigmoid()
    predictions = sig(compressed_out)
    # Generate the binary predictions
    predictions = predictions.cpu().detach().numpy()

    return predictions

def predict_spec_sliding_window(spectrogram, model, chunk_size=256, jump=128):
    """
        Generate the prediction sequence for a full audio sequence
        using a sliding window. Slide the window by one spectrogram frame
        and pass each window through the given model. Compute the average
        over overlapping window predictions to get the final prediction.
    """
    # Get the number of frames in the full audio clip
    predictions = np.zeros(spectrogram.shape[0])
    overlap_counts = np.zeros(spectrogram.shape[0])

    spectrogram = torch.from_numpy(spectrogram).float()
    # Add a batch dim for the model!
    spectrogram = torch.unsqueeze(spectrogram, 0) # Shape - (1, time, freq)

    # For the sliding window we slide the window by one spectrogram
    # frame, determined by the hop size.
    spect_idx = 0 # The frame idx of the beginning of the current window
    i = 0
    # How can I parralelize this shit??????
    while  spect_idx + chunk_size <= spectrogram.shape[1]:
        if (i % 1000 == 0):
            print ("Chunk number " + str(i))

        spect_slice = spectrogram[:, spect_idx: spect_idx + chunk_size, :]
        spect_slice = Variable(spect_slice.to(parameters.device))

        outputs = model(spect_slice) # Shape - (1, chunk_size, 1)
        compressed_out = outputs.view(-1, 1)
        compressed_out = outputs.squeeze()

        overlap_counts[spect_idx: spect_idx + chunk_size] += 1
        predictions[spect_idx: spect_idx + chunk_size] += compressed_out.cpu().detach().numpy()

        spect_idx += jump
        i += 1

    # Do the last one if it was not covered
    if (spect_idx - jump + chunk_size != spectrogram.shape[1]):
        print ('One final chunk!')
        spect_slice = spectrogram[:, spect_idx: , :]
        spect_slice = Variable(spect_slice.to(parameters.device))

        outputs = model(spect_slice) # Shape - (1, chunk_size, 1)
        compressed_out = outputs.view(-1, 1)
        # In the case of ResNet the output is forced to the chunk size
        compressed_out = outputs.squeeze()[:predctions.shape[0]]

        overlap_counts[spect_idx: ] += 1
        predictions[spect_idx: ] += compressed_out.cpu().detach().numpy()


    # Average the predictions on overlapping frames
    predictions = predictions / overlap_counts

    # Get squashed [0, 1] predictions
    predictions = sigmoid(predictions)

    return predictions

def generate_predictions_full_spectrograms(dataset, model, model_id, predictions_path, 
    sliding_window=True, chunk_size=256, jump=128):
    """
        For each full test spectrogram, run a trained model to get the model
        prediction and save these predictions to the predictions folder. Namely,
        for each model we create a sub-folder with predictions for that model. Note,
        in the future we will not only save models as there number but also save
        them based on the negative factor that they were trained on. This will
        come based on the negative factor being included in the model_id

        Status:
        - works without saving with negative factor
    """
    for data in dataset:
        spectrogram = data[0]
        gt_call_path = data[2]

        # Get the spec id
        tags = gt_call_path.split('/')
        tags = tags[-1].split('_')
        data_id = tags[0] + '_' + tags[1]
        print ("Generating Prediction for:", data_id)

        if sliding_window:
            predictions = predict_spec_sliding_window(spectrogram, model, chunk_size=chunk_size, jump=jump)
        else:
            predictions = predict_spec_full(spectrogram, model)

        # Save preditions
        # Save for now to a folder determined by the model id
        path = predictions_path + '/' + model_id
        if not os.path.isdir(path):
            os.mkdir(path)
        # The data id associates predictions with a particular spectrogram
        np.save(path + '/' + data_id  + '.npy', predictions)


def eval_full_spectrograms(dataset, model_id, predictions_path, pred_threshold=0.5, overlap_threshold=0.1, smooth=True, 
            in_seconds=False, use_call_bounds=False, min_call_lengh=15, visualize=False):
    """

        After saving predictions for the test set of full spectrograms, we
        now want to calculate evaluation metrics on each of these spectrograms. 
        First we load in the sigmoid (0, 1) predictions and use the defined
        threshold and smoothing flag to convert the predictions into binary
        0/1 predcitions for each time slice. Then, we convert time slice
        predictions to full call (start, end) time predictions so that
        we can calculate elephant call specific evaluation metrics. Bellow
        we discuss the metrics that are calculated individually for each
        full spectrogram, as well as accross all the test spectrograms
        
        Metrics:
        - Call Prediction True Positives
        - Call Prediction False Positives
        - Call Recall True Positives
        - Call Recall False Negatives
        - F-score
        - Accuracy
        - Old Call Precision --- To be implemented
        - Old Call Recall --- To be implemented

    """
    # Maps spectrogram ids to dictionary of results for each spect
    # Additionally includes a key "summary" that computes aggregated
    # statistics over the entire test set of spectrograms
    results = {} 
    results['summary'] = {'true_pos': 0,
                            'false_pos': 0,
                            'true_pos_recall': 0,
                            'false_neg': 0,
                            'f_score': 0,
                            'accuracy': 0
                            }
    # Used to track the number of total calls for averaging
    # aggregated statistics
    num_preds = 0
    num_gt = 0
    for data in dataset:
        spectrogram = data[0]
        labels = data[1]
        gt_call_path = data[2]

        # Get the spec id
        tags = gt_call_path.split('/')
        tags = tags[-1].split('_')
        data_id = tags[0] + '_' + tags[1]
        print ("Generating Prediction for:", data_id)
        
        predictions = np.load(predictions_path + '/' + model_id + "/" + data_id + '.npy')

        binary_preds, smoothed_predictions = get_binary_predictions(predictions, threshold=pred_threshold, smooth=smooth)

        # Process the predictions to get predicted elephant calls
        # Figure out better way to try different combinations of this
        # Note that processed_preds zeros out predictions that are not long
        # enough to be an elephant call
        predicted_calls, processed_preds = find_elephant_calls(binary_preds, in_seconds=in_seconds)
        print ("Num predicted calls", len(predicted_calls))

        # Use the calls as defined in the orginal hand labeled file.
        # This looks to avoid issues of overlapping calls seeming like
        # single very large calls in the gt labeling 
        if use_call_bounds:
            print ("Using CSV file with ground truth call start and end times")
            gt_calls = process_ground_truth(gt_call_path, in_seconds=in_seconds)
        else:
            print ("Using spectrogram labeling to generate GT calls")
            # We should never compute this in seconds
            # Also let us keep all the calls, i.e. set min_length = 0
            gt_calls, _ = find_elephant_calls(labels, min_length=0)

        print ("Number of ground truth calls", len(gt_calls))

        # Visualize the predictions around the gt calls
        if visualize: # This is not super important
            visual_full_recall(spectrogram, smoothed_predictions, labels, processed_preds)       
        
        # Look at precision metrics
        # Call Prediction True Positives
        # Call Prediction False Positives
        true_pos, false_pos = call_prec_recall(predicted_calls, gt_calls, threshold=overlap_threshold, is_truth=False,
                                                spectrogram=spectrogram, preds=binary_preds, gt_labels=labels)

        # Look at recall metrics
        # Call Recall True Positives
        # Call Recall False Negatives
        true_pos_recall, false_neg = call_prec_recall(gt_calls, predicted_calls, threshold=overlap_threshold, is_truth=True)

        print (binary_preds.shape)
        print (labels.shape)
        f_score = get_f_score(binary_preds, labels) # just for the postive class
        accuracy = calc_accuracy(binary_preds, labels)

        results[data_id] = {'true_pos': true_pos,
                            'false_pos': false_pos,
                            'true_pos_recall': true_pos_recall,
                            'false_neg': false_neg,
                            'f_score': f_score,
                            'predictions': smoothed_predictions,
                            'binary_preds': processed_preds,
                            'accuracy': accuracy
                            }
        # Update summary stats
        results['summary']['true_pos'] += len(true_pos)
        results['summary']['false_pos'] += len(false_pos)
        results['summary']['true_pos_recall'] += len(true_pos_recall)
        results['summary']['false_neg'] += len(false_neg)
        results['summary']['f_score'] += f_score
        results['summary']['accuracy'] += accuracy

    # Calculate averaged statistics
    results['summary']['f_score'] /= len(dataset)
    results['summary']['accuracy'] /= len(dataset)

    return results

def test_elephant_call_metric(dataset, results):
    for data in dataset:
        spectrogram = data[0]
        labels = data[1]
        gt_call_path = data[2]

         # Get the spec id
        tags = gt_call_path.split('/')
        tags = tags[-1].split('_')
        data_id = tags[0] + '_' + tags[1]
        print ("Testing Metric Results for:", data_id)

        print ("Testing False Negative Results")        
        visualize_predictions(results[data_id]['false_neg'], spectrogram, results[data_id]['binary_preds'], labels, label="False Negative")

        print ("Testing False Positive Results")        
        visualize_predictions(results[data_id]['false_pos'], spectrogram, results[data_id]['binary_preds'], labels, label="False Positive")

        print ("Testing True Positive Predictions Results")        
        visualize_predictions(results[data_id]['true_pos'], spectrogram, results[data_id]['binary_preds'], labels, label="True Positive Predictions")

        print ("Testing True Positive Recall Results")        
        visualize_predictions(results[data_id]['true_pos_recall'], spectrogram, results[data_id]['binary_preds'], labels, label="True Positive Recall")



def get_spectrogram_paths(test_files_path, spectrogram_path):
    """
        In the test set folder, there is a file that includes
        all of the recording files used for the test set. Based
        on these files we want to get the spectrograms and gt
        labeling files that correspond
    """
    # Holds the paths to the:
    # - spectrograms
    # - labels for each spectrogram slice
    # - gt (start, end) times for calls
    paths = {'specs': [],
            'labels': [],
            'gts': []}

    with open(test_files_path, 'r') as f:
        lines = f.readlines()

    files = [x.strip() for x in lines]

    for file in files:
        # Create the spectrogram path by concatenating
        # the test file with the path to the folder
        # containing the spectrogram files
        paths['specs'].append(spectrogram_path + '/' + file + '_spec.npy')
        paths['labels'].append(spectrogram_path + '/' + file + '_label.npy')
        paths['gts'].append(spectrogram_path + '/' + file + '_gt.txt')

    return paths
    

def sigmoid(x):                                        
    return 1 / (1 + np.exp(-x))

def get_f_score(binary_preds, labels):
    return sklearn.metrics.f1_score(labels, binary_preds)

def calc_accuracy(binary_preds, labels):
    accuracy = (binary_preds == labels).sum() / labels.shape[0]
    return accuracy

def precision_recall_curve_pred_threshold(dataset, model_id, pred_path, num_points, overlaps):
    """
        Produce a set of PR Curves based on the % overlap needed for a
        correct prediction. For each PR curve we vary the prediction 
        threshold used to determine if a time slice contains an elephant call or not
        (i.e. the threshold for binarizing the sigmoid output) as a 
        linear scale with num_points sampled.
    """
    thresholds = np.linspace(0, 100, num_points + 1) / 100.
    # Note that we don't want to include threshold = 1 since we get divide by zero
    # and the threshold = 0 since then precision is messed up, in that it should be around 0
    thresholds = thresholds[1:-1]

    for overlap in overlaps:
        precisions = [0]
        recalls = [1]
        for threshold in thresholds:
            print ("threshold:", threshold)
            results = eval_full_spectrograms(dataset, model_id, pred_path, pred_threshold=threshold, overlap_threshold=overlap, smooth=True, 
                    in_seconds=False, use_call_bounds=False, min_call_lengh=15, visualize=False)

            TP_truth = results['summary']['true_pos_recall']
            FN = results['summary']['false_neg']
            TP_test = results['summary']['true_pos']
            FP = results['summary']['false_pos']

            recall = TP_truth / (TP_truth + FN)
            precision = TP_test / (TP_test + FP)

            precisions.append(precision)
            recalls.append(recall)

        # append what would happen if threshold = 1, precision = 1 and recall = 0
        precisions.append(1.)
        recalls.append(0)
        print (precisions)
        print (recalls)

        plt.plot(recalls, precisions, label='Overlap = ' + str(overlap))

    plt.legend()
    plt.xlabel("Recall")
    plt.ylabel("Precision")
    plt.savefig("../Figures/PR_Curve" + str(model_id))




def main():
    """
    Example runs:

    """
    
    args = parser.parse_args()
    
    model = loadModel(args.model)
    
    full_test_spect_paths = get_spectrogram_paths(args.test_files, args.spect_path)
    full_dataset = ElephantDatasetFull(full_test_spect_paths['specs'],
                 full_test_spect_paths['labels'], full_test_spect_paths['gts'])    

    if args.make_full_preds:
        generate_predictions_full_spectrograms(full_dataset, model, args.model_id, args.predictions_path,
             sliding_window=True, chunk_size=256, jump=128)         # Add in these arguments
    elif args.full_stats:
        # Now we have to decide what to do with these stats
        results = eval_full_spectrograms(full_dataset, args.model_id, args.predictions_path)

        if args.visualize: # Visualize the metric results
            test_elephant_call_metric(full_dataset, results)

        # Display the output of results as peter did
        TP_truth = results['summary']['true_pos_recall']
        FN = results['summary']['false_neg']
        TP_test = results['summary']['true_pos']
        FP = results['summary']['false_pos']

        recall = TP_truth / (TP_truth + FN)
        precision = TP_test / (TP_test + FP)
        f1_call = 2 * (precision * recall) / (precision + recall)
        # Do false pos rate later!!!!
        total_duration = 24. * len(full_test_spect_paths['specs'])
        false_pos_per_hour = FP / total_duration

        print ("Summary results")
        print("Call precision:", precision)
        print("Call recall:", recall)
        print("f1 score calls:", f1_call)
        print("False positve rate (FP / hr):", false_pos_per_hour)
        print("Segmentation f1-score:", results['summary']['f_score'])
        print("Average accuracy:", results['summary']['accuracy'])
    elif args.pr_curve > 0:
        precision_recall_curve_pred_threshold(full_dataset, args.model_id, args.predictions_path, args.pr_curve, args.overlaps)


    '''
    assert(len(sys.argv) > 2)

    run_type = sys.argv[1]
    model_id = sys.argv[2]

    model = loadModel(model_id)

    # Load val dataset to test on metrics 
    validation_loader = get_loader("../elephant_dataset/Test_Atlas/" + parameters.DATASET + '_Label/', parameters.BATCH_SIZE, parameters.NORM, parameters.SCALE)

    if run_type == "prc":
        pcr(validation_loader, model)
    elif run_type == "identify":
        call_identification(validation_loader, model)
    elif run_type == "Full_Test":
        full_data_loader = get_loader("../elephant_dataset/Test_Atlas/" + parameters.DATASET + '_Full_test/', parameters.BATCH_SIZE, parameters.NORM, parameters.SCALE)
        pcr(full_data_loader, model, False)
    else:
        print ("Enter options: (prc, identify)")
    '''
    
    

    #visualize_predictions(results['nn10b_20180604']['false_neg'], spectrogram, results['nn10b_20180604']['binary_preds'], labels)
    #print (results)


################################################################
##################### TO BE DEVELOPED ##########################
################################################################
'''

def predict_full_audio_semi_real_time(raw_audio, model, spectrogram_info):
    """
        Generate the prediction sequence for a full audio sequence
        that may be very long (such as a 24 hours day). Because of
        the audio size it is inefficient to generate
        and store the entire spectrogram at once. Therefore, we 
        pass in chunks of the spectrogram at a time. Since the real
        time model does not use temporal convolutions, we can essentially
        feed in each spectrogram slice indepentently while not re-setting the
        hidden state. Here we will do a psuedo real time version where
        we given chunks of a certain size rather than one spectrogram slice at a time.
    """
    prediction = np.zeros(1)
    
    NFFT = spectrogram_info['NFFT']
    samplerate = spectrogram_info['samplerate']
    hop = spectrogram_info['hop']
    max_freq = spectrogram_info['max_freq']
    chunk_size = int(spectrogram_info['window'] * spectrogram_info['hop'] + spectrogram_info['NFFT']) - 1

    start_idx = 0 # Index within the 1d audio
    inital_hidden = None
    while start_idx < raw_audio.shape[0]:
        # Extract the spectrogram chunk
        chunk_end = start_idx + chunk_size
        [spectrum, freqs, t] = ml.specgram(raw_audio[start_idx: chunk_end], 
                NFFT=NFFT, Fs=samplerate, noverlap=(NFFT - hop), window=ml.window_hanning)

        spectrum = spectrum[(freqs <= max_freq)]

        # If the start index = 0 
        # zero out the hidden state of the model
        # DO HERE ****
        if (start_idx == 0):
            print("zero out initial hidden state")
        else:
            # Use the hidden state from the end of the
            # last chunk (i.e. when we call forward in the LSTM
            # block we need to save the value of the returned final
            # hidden state
            # In the forward function we should define the
            # ability to pass in a starting hidden state
            print ("run model on chunk with old hidden state")
            print ("save the last hidden state for next time")

        start_idx += chunk_size

def predict_full_audio_sliding_window(raw_audio, model, spectrogram_info):
    """
        Generate the prediction sequence for a full audio sequence
        using a sliding window. Slide the window by one spectrogram frame
        and pass each window through the given model. Compute the average
        over overlapping window predictions to get the final prediction.
    """
    # Get the number of frames in the full audio clip
    #raw_audio = raw_audio[:324596]
    len_audio = math.floor((raw_audio.shape[0] - spectrogram_info['NFFT']) / spectrogram_info['hop'] + 1)
    print (len_audio)
    prediction = np.zeros(len_audio)
    # Keep a count of how many terms to average buy
    # for each index
    overlap_counts = np.zeros(len_audio)

    NFFT = spectrogram_info['NFFT']
    samplerate = spectrogram_info['samplerate']
    hop = spectrogram_info['hop']
    max_freq = spectrogram_info['max_freq']
    window = spectrogram_info['window'] # In spectrogram frames
    chunk_size = (spectrogram_info['window'] - 1) * spectrogram_info['hop'] + spectrogram_info['NFFT'] # In raw audio frames

    # Create the first chunk
    spectrum, freqs, _ = ml.specgram(raw_audio[0: chunk_size], 
                NFFT=NFFT, Fs=samplerate, noverlap=(NFFT - hop), window=ml.window_hanning) 
    spectrum = spectrum[(freqs <= max_freq)]

    # For the sliding window we slide the window by one spectrogram
    # frame, determined by the hop size.
    raw_audio_idx = chunk_size - NFFT # The beginning of the last fft window computed
    spect_idx = 0 # The frame idx of the beginning of the current window
    while  True:
        # Make predictions on the current chunk ??? Check what the expected input shape
        # is!
        #visualize(spectrum, labels=np.arange(spect_idx, spect_idx + window))
        #temp_predictions = model(spectrum.T)
        # Look at shape!! Probably need to compress dimension / squeeze

        #predictions[spect_idx: window] += temp_predictions
        overlap_counts[spect_idx: spect_idx + window] += 1

        # Try generating the next slice
        raw_audio_idx += hop
        spect_idx += 1
        if raw_audio_idx + NFFT >= raw_audio.shape[0]:
            break

        # For end of the file pad with zeros if necessary!
        #if (raw_audio.shape[0] - raw_audio_idx < window):
            #print ('here')
            #raw_audio = np.concatenate((raw_audio, np.zeros(window - (raw_audio.shape[0] - raw_audio_idx + 1))))
        # Generate a single spectrogram slice
        new_slice, freqs, _ = ml.specgram(raw_audio[raw_audio_idx: min(raw_audio_idx + NFFT, raw_audio.shape[0])], 
                NFFT=NFFT, Fs=samplerate, noverlap=(NFFT - hop), window=ml.window_hanning) 
        new_slice = new_slice[(freqs <= max_freq)]
        # Check this shape, should be 1 dim in the time axis

        # Add the new time slice
        spectrum = np.concatenate((spectrum, new_slice), axis = 1)
        # Get rid of old slice
        spectrum = spectrum[:, 1:]

    print (spect_idx - 1)
    print (len_audio)

################################################################
######################### OLD CODE #############################
################################################################

def test_full_spectrograms(dataset, model, model_id, sliding_window=True, 
            pred_threshold=0.5, overlap_threshold=0.1, chunk_size=256, jump=128, smooth=True, 
            in_seconds=False, use_call_bounds=False, min_call_lengh=15,
            visualize=False):
    """
        Given a dataset of containing full spectrogram information
        (i.e. (spectogram, label_vec, ground truth start end time file))
        compute test time metrics on each full spectrogram. The test time
        metric is defined to be that of Peter's paper.

        Parameters:

    """
    results = {} # This will map spectrogram id to dictionary of results for each spect
    for data in dataset:
        spectrogram = data[0]
        labels = data[1]
        gt_call_path = data[2]

        # Get the spec id
        tags = gt_call_path.split('/')
        tags = tags[-1].split('_')
        data_id = tags[0] + '_' + tags[1]
        print (data_id)
        
        # Include something if we have predictions to just load!!
        """
        if sliding_window:
            predictions = predict_spec_sliding_window(spectrogram, model, chunk_size=chunk_size, jump=jump, threshold=pred_threshold)
        else:
            predictions = predict_spec_full(spectrogram, model, threshold=pred_threshold)

        # Save preditions
        if not os.path.isdir(predictions_path):
            os.mkdir(predictions_path)
        np.save(predictions_path + '/' + data_id + '_' + model_id + '.npy', predictions)
        """
        
        predictions = np.load(predictions_path + '/' + data_id + '_' + model_id + '.npy')

        binary_preds, smoothed_predictions = get_binary_predictions(predictions, threshold=pred_threshold, smooth=smooth)


        # Process the predictions to get predicted elephant calls
        # Figure out better way to try different combinations of this
        predicted_calls, processed_preds = find_elephant_calls(binary_preds, in_seconds=in_seconds)
        print ("Num predicted calls", len(predicted_calls))
        if use_call_bounds:
            print ("Using CSV file with ground truth call start and end times")
            gt_calls = process_ground_truth(gt_call_path, in_seconds=in_seconds)
        else:
            print ("Using GT spectrogram labeling to generate GT calls")
            # We should never compute this in seconds
            # Also let us keep all the calls, i.e. set min_length = 0
            gt_calls, _ = find_elephant_calls(labels, min_length=0)

        print (len(gt_calls))
        # Visualize the predictions around the gt calls
        if visualize:
            visual_full_recall(spectrogram, smoothed_predictions, labels, processed_preds)       
        
        # Look at precision metrics
        true_pos, false_pos = call_prec_recall(predicted_calls, gt_calls, threshold=overlap_threshold, is_truth=False)
        # Look at recall metrics
        # Note true_pos_r should be the same as true_pos
        true_pos_r, false_neg = call_prec_recall(gt_calls, predicted_calls, threshold=overlap_threshold, is_truth=True)

        f_score = get_f_score(binary_preds, labels)

        results[data_id] = {'true_pos': true_pos,
                            'false_pos': false_pos,
                            'true_pos_r': true_pos_r,
                            'false_neg': false_neg,
                            'f_score': f_score,
                            'predictions': smoothed_predictions,
                            'binary_preds': processed_preds}
    return results




# Old method, purely based on segmentation
def call_overlaps(start, end, source, compare, threshold=.1, is_truth=False):
    """
        Given a call in the "source" stream (start, end)
        see if there is a call in the "compare" stream that overlaps.
        The measure of overlap changes depending on the value of is_truth.

        1) is_truth == True: the source sequence is the ground truth
        labeling and we want to see if there is a call that overlaps at least
        10% of the source call

        2) is_truth == False: the source sequence is the prediction and
        we want to see if we overlap a ground truth call by at least 10%
    """
    # Find the bounds of overlaping calls in the compare stream
    start_comp = start
    while start_comp >= 0 and compare[start_comp] == 1:
        start_comp -= 1
    # Need to add one back
    # if we took steps to the left
    if start_comp != start:
        start_comp += 1

    end_comp = end - 1
    while end_comp < compare.shape[0] and compare[end_comp] == 1:
        end_comp += 1

    # If no call extends past the end 
    # need to reset end_comp
    if (end_comp == end - 1):
        end_comp = end

    print ("Begin of search window", start_comp)
    print ('End of search window', end_comp)
    # Now we have defined the new bounded region in compare 
    # where overlapping calls can exist. Now we want to look 
    # to see if these calls are either overlapped by 10% or 
    # overlapp by 10%
    len_call = end - start 

    start_call = -1
    in_call = False
    index = start_comp
    while index < end_comp:
        if compare[index] == 1 and not in_call:
            in_call = True
            start_call = index

        # Exiting call so check overlap
        if in_call and compare[index] == 0 or in_call and index == end_comp - 1:
            # Edge case on right end of the window
            if (compare[index] != 0):
                index += 1

            # Should make sure call is large enough!!!!!!!
            if test_overlap_1(start, end, start_call, index, threshold=threshold, is_truth=is_truth):
                return True
    
            in_call = False
            start_call = index

        index += 1

    print ("No overlaps")
    return False # No good overlaps found

# Old method to test overlap
def test_overlap_1(s1, e1, s2, e2, threshold=0.1, is_truth=False):
    """
        Test is the source call defined by [s1: e1] 
        overlaps (if is_truth = False) or is overlaped
        (if is_truth = True) by the call defined by
        [s2: e2] with given threshold.
    """
    print ("Checking overlap of s1 = {}, e1 = {}".format(s1, e1))
    print ("and s2 = {}, e2 = {}".format(s2, e2))
    len_source = e1 - s1
    test_call_length = e2 - s2
    # Overlap check
    if s2 < s1: # Call starts before the source call
        # The call is larger than our source call
        if e2 > e1:
            if is_truth:
                return True
            # The call we are comparing to is larger then the source 
            # call, but we must make sure that the source covers at least
            # 10 % of this call. Kind of edge case should watch this
            elif len_source >= max(threshold * test_call_length, 1): 
                print ('edge case')
                return True
        else:
            overlap = e2 - s1
            print ("begin")
            if is_truth and overlap >= max(threshold * len_source, 1): # Overlap 10% of ourself
                return True
            elif not is_truth and overlap >= max(threshold * test_call_length, 1): # Overlap 10% of found call
                return True
    elif e2 > e1: # Call ends after the source call
        overlap = e1 - s2
        print ('end')
        if is_truth and overlap >= max(threshold * len_source, 1): # Overlap 10% of ourself
            return True
        elif not is_truth and overlap >= max(threshold * test_call_length, 1): # Overlap 10% of found call
            return True
    else: # We are completely in the call
        print ('whole')
        if not is_truth:
            return True
        elif test_call_length >= max(threshold * len_source, 1):
            return True

    return False

# Old method for comparing pred to test
def test_event_metric(test, compare, threshold=0.1, is_truth=False, call_length=15, spectrogram=None):
    """
        Adapted from Peter's paper.
        We are comparing the calls in the test sequence to the compare sequence.
        The is_truth tells us if test is the ground truth set or not. From there
        we look to for each call in the test set see if it overlaps with a call in
        the compare set to a "certain" degree determined by if is_truth or not:

        1) is_truth: try to find a call in compare that overlaps 10% for
        each call in test

        2) not is_truth: try to find a call in compare that each call in test 
        overlaps at least 10 % of.


        Note) Only say call if length >= 2 seconds (calculate this based on the samplerate)
        which for NFFT = 3208, hop = 641, sr = 8000 is 20 frames / 15 frames is 1.5 seconds

        Note 2) if threshold = 0 then we just want any amount of overlap
    """
    #two_sec = 2
    search = 0
    true_events = 0
    false_events = 0
    while True:
        begin = search
        # Look for the start of a predicted calls
        while begin < test.shape[0] and test[begin] == 0:
            begin += 1

        if begin >= test.shape[0]:
            break

        end = begin + 1
        # Look for the end of the call
        while end < test.shape[0] and test[end] == 1:
            end += 1

        # Check to see if the call is of adequete length to be a predicted call
        # may not need this!
        if end - begin < call_length: 
            search = end + 1
            continue

        # Check if we overlap a call
        print ("checking call s = {} e = {}".format(begin, end))

        if call_overlaps(begin, end, test, compare, threshold=threshold, is_truth=is_truth):
            true_events += 1
            print ("Success")
        else:
            print ("Failure")
            false_events +=1

        if (spectrogram is not None):
            # Let us position the call in the middle
            padding = (256 - call_length) // 2
            window_start = max(begin - padding, 0)
            window_end = min(end + padding, spectrogram.shape[0])
            visualize(spectrogram[window_start: window_end], test[window_start: window_end], compare[window_start: window_end])


        search = end + 1
        print()

    return true_events, false_events
'''


if __name__ == '__main__':
    main()<|MERGE_RESOLUTION|>--- conflicted
+++ resolved
@@ -61,11 +61,8 @@
     help='If != 0 then generate a pr_curve with that many sampled threshold points')
 parser.add_argument('--overlaps', type=float, nargs='+', default=[.1], 
     help='A list of overlaps that we want to consider for the PR tradeoff curve')
-<<<<<<< HEAD
 parser.add_argument('--visualize', action='store_true',
     help='Visualize full spectrogram results')
-=======
->>>>>>> 148d4a29
 
 parser.add_argument('--model', type=str, default='16',
     help = 'ID of the model to test on') # Now is path
