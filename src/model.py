--- conflicted
+++ resolved
@@ -618,18 +618,13 @@
         return logits
 
 """
-<<<<<<< HEAD
 Try new convolutional model (not based on 1D convolutions)
-=======
-Now with a conv1d flavor
->>>>>>> 85d14ff7
 """
 class Model15(nn.Module):
     def __init__(self, input_size, output_size):
         super(Model15, self).__init__()
 
         self.input_size = input_size
-<<<<<<< HEAD
 
         self.pool_sizes = [5, 2, 2]
         self.filter_size = [(5, 5), (5, 5), (5, 5)]
@@ -690,7 +685,8 @@
         out = self.linear3(lstm_out)
         out = self.linear4(out)
         logits = self.hiddenToClas
-=======
+'''
+Old Model Stuff oopsies
         self.hidden_size = 128
         self.num_filters = 128
         self.kernel_size = 5
@@ -726,7 +722,7 @@
                                                  self.cell_state.repeat(1, inputs.shape[0], 1)])
         logits = self.hiddenToClass(lstm_out)
         return logits
->>>>>>> 85d14ff7
+'''
 
 
 def num_correct(logits, labels, threshold=0.5):
